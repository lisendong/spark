package spark.network

import spark._

import scala.collection.mutable.{HashMap, Queue, ArrayBuffer}

import java.io._
import java.nio._
import java.nio.channels._
import java.nio.channels.spi._
import java.net._


private[spark]
abstract class Connection(val channel: SocketChannel, val selector: Selector) extends Logging {

  channel.configureBlocking(false)
  channel.socket.setTcpNoDelay(true)
  channel.socket.setReuseAddress(true)
  channel.socket.setKeepAlive(true)
  /*channel.socket.setReceiveBufferSize(32768) */

  var onCloseCallback: Connection => Unit = null
  var onExceptionCallback: (Connection, Exception) => Unit = null
  var onKeyInterestChangeCallback: (Connection, Int) => Unit = null

  val remoteAddress = getRemoteAddress()
  val remoteConnectionManagerId = ConnectionManagerId.fromSocketAddress(remoteAddress)

  def key() = channel.keyFor(selector)

  def getRemoteAddress() = channel.socket.getRemoteSocketAddress().asInstanceOf[InetSocketAddress]

  def read() { 
    throw new UnsupportedOperationException("Cannot read on connection of type " + this.getClass.toString) 
  }
  
  def write() { 
    throw new UnsupportedOperationException("Cannot write on connection of type " + this.getClass.toString) 
  }

  def close() {
    val k = key()
    if (k != null) {
      k.cancel()
    }
    channel.close()
    callOnCloseCallback()
  }

  def onClose(callback: Connection => Unit) {onCloseCallback = callback}

  def onException(callback: (Connection, Exception) => Unit) {onExceptionCallback = callback}

  def onKeyInterestChange(callback: (Connection, Int) => Unit) {onKeyInterestChangeCallback = callback}

  def callOnExceptionCallback(e: Exception) {
    if (onExceptionCallback != null) {
      onExceptionCallback(this, e)
    } else {
      logError("Error in connection to " + remoteConnectionManagerId + 
        " and OnExceptionCallback not registered", e)
    }
  }
  
  def callOnCloseCallback() {
    if (onCloseCallback != null) {
      onCloseCallback(this)
    } else {
      logWarning("Connection to " + remoteConnectionManagerId + 
        " closed and OnExceptionCallback not registered")
    }

  }

  def changeConnectionKeyInterest(ops: Int) {
    if (onKeyInterestChangeCallback != null) {
      onKeyInterestChangeCallback(this, ops) 
    } else {
      throw new Exception("OnKeyInterestChangeCallback not registered")
    }
  }

  def printRemainingBuffer(buffer: ByteBuffer) {
    val bytes = new Array[Byte](buffer.remaining)
    val curPosition = buffer.position
    buffer.get(bytes)
    bytes.foreach(x => print(x + " "))
    buffer.position(curPosition)
    print(" (" + bytes.size + ")")
  }

  def printBuffer(buffer: ByteBuffer, position: Int, length: Int) {
    val bytes = new Array[Byte](length)
    val curPosition = buffer.position
    buffer.position(position)
    buffer.get(bytes)
    bytes.foreach(x => print(x + " "))
    print(" (" + position + ", " + length + ")")
    buffer.position(curPosition)
  }

}


private[spark] class SendingConnection(val address: InetSocketAddress, selector_ : Selector) 
extends Connection(SocketChannel.open, selector_) {

  class Outbox(fair: Int = 0) {
    val messages = new Queue[Message]()
    val defaultChunkSize = 65536  //32768 //16384 
    var nextMessageToBeUsed = 0

    def addMessage(message: Message) {
      messages.synchronized{ 
        /*messages += message*/
        messages.enqueue(message)
        logDebug("Added [" + message + "] to outbox for sending to [" + remoteConnectionManagerId + "]")
      }
    }

    def getChunk(): Option[MessageChunk] = {
      fair match {
        case 0 => getChunkFIFO()
        case 1 => getChunkRR()
        case _ => throw new Exception("Unexpected fairness policy in outbox")
      }
    }

    private def getChunkFIFO(): Option[MessageChunk] = {
      /*logInfo("Using FIFO")*/
      messages.synchronized {
        while (!messages.isEmpty) {
          val message = messages(0)
          val chunk = message.getChunkForSending(defaultChunkSize)
          if (chunk.isDefined) {
            messages += message  // this is probably incorrect, it wont work as fifo
            if (!message.started) logDebug("Starting to send [" + message + "]")
            message.started = true
            return chunk 
          } else {
            /*logInfo("Finished sending [" + message + "] to [" + remoteConnectionManagerId + "]")*/
            message.finishTime = System.currentTimeMillis
            logDebug("Finished sending [" + message + "] to [" + remoteConnectionManagerId +
              "] in "  + message.timeTaken )
          }
<<<<<<< HEAD
          /*logInfo("Finished sending [" + message + "] to [" + remoteConnectionManagerId + "]")*/
          logDebug("Finished sending [" + message + "] to [" + remoteConnectionManagerId + "] in "  + message.timeTaken )
=======
>>>>>>> f63a40fd
        }
      }
      None
    }
    
    private def getChunkRR(): Option[MessageChunk] = {
      messages.synchronized {
        while (!messages.isEmpty) {
          /*nextMessageToBeUsed = nextMessageToBeUsed % messages.size */
          /*val message = messages(nextMessageToBeUsed)*/
          val message = messages.dequeue
          val chunk = message.getChunkForSending(defaultChunkSize)
          if (chunk.isDefined) {
            messages.enqueue(message)
            nextMessageToBeUsed = nextMessageToBeUsed + 1
            if (!message.started) {
              logDebug("Starting to send [" + message + "] to [" + remoteConnectionManagerId + "]")
              message.started = true
              message.startTime = System.currentTimeMillis
            }
            logTrace("Sending chunk from [" + message+ "] to [" + remoteConnectionManagerId + "]")
            return chunk 
          } else {
            message.finishTime = System.currentTimeMillis
            logDebug("Finished sending [" + message + "] to [" + remoteConnectionManagerId +
              "] in "  + message.timeTaken )
          }
        }
      }
      None
    }
  }
  
  val outbox = new Outbox(1) 
  val currentBuffers = new ArrayBuffer[ByteBuffer]()

  /*channel.socket.setSendBufferSize(256 * 1024)*/

  override def getRemoteAddress() = address 

  def send(message: Message) {
    outbox.synchronized {
      outbox.addMessage(message)
      if (channel.isConnected) {
        changeConnectionKeyInterest(SelectionKey.OP_WRITE)
      }
    }
  }

  def connect() {
    try{
      channel.connect(address)
      channel.register(selector, SelectionKey.OP_CONNECT)
      logInfo("Initiating connection to [" + address + "]")
    } catch {
      case e: Exception => {
        logError("Error connecting to " + address, e)
        callOnExceptionCallback(e)
      }
    }
  }

  def finishConnect() {
    try {
      channel.finishConnect
      changeConnectionKeyInterest(SelectionKey.OP_WRITE)
      logInfo("Connected to [" + address + "], " + outbox.messages.size + " messages pending")
    } catch {
      case e: Exception => {
        logWarning("Error finishing connection to " + address, e)
        callOnExceptionCallback(e)
      }
    }
  }

  override def write() {
    try{
      while(true) {
        if (currentBuffers.size == 0) {
          outbox.synchronized {
            outbox.getChunk() match {
              case Some(chunk) => {
                currentBuffers ++= chunk.buffers 
              }
              case None => {
                changeConnectionKeyInterest(0)
                /*key.interestOps(0)*/
                return
              }
            }
          }
        }
        
        if (currentBuffers.size > 0) {
          val buffer = currentBuffers(0)
          val remainingBytes = buffer.remaining
          val writtenBytes = channel.write(buffer)
          if (buffer.remaining == 0) {
            currentBuffers -= buffer
          }
          if (writtenBytes < remainingBytes) {
            return
          }
        }
      }
    } catch {
      case e: Exception => { 
        logWarning("Error writing in connection to " + remoteConnectionManagerId, e)
        callOnExceptionCallback(e)
        close()
      }
    }
  }
}


private[spark] class ReceivingConnection(channel_ : SocketChannel, selector_ : Selector) 
extends Connection(channel_, selector_) {
  
  class Inbox() {
    val messages = new HashMap[Int, BufferMessage]()
    
    def getChunk(header: MessageChunkHeader): Option[MessageChunk] = {
      
      def createNewMessage: BufferMessage = {
        val newMessage = Message.create(header).asInstanceOf[BufferMessage]
        newMessage.started = true
        newMessage.startTime = System.currentTimeMillis
        logDebug("Starting to receive [" + newMessage + "] from [" + remoteConnectionManagerId + "]") 
        messages += ((newMessage.id, newMessage))
        newMessage
      }
      
      val message = messages.getOrElseUpdate(header.id, createNewMessage)
      logTrace("Receiving chunk of [" + message + "] from [" + remoteConnectionManagerId + "]")
      message.getChunkForReceiving(header.chunkSize)
    }
    
    def getMessageForChunk(chunk: MessageChunk): Option[BufferMessage] = {
      messages.get(chunk.header.id) 
    }

    def removeMessage(message: Message) {
      messages -= message.id
    }
  }
  
  val inbox = new Inbox()
  val headerBuffer: ByteBuffer = ByteBuffer.allocate(MessageChunkHeader.HEADER_SIZE)
  var onReceiveCallback: (Connection , Message) => Unit = null
  var currentChunk: MessageChunk = null

  channel.register(selector, SelectionKey.OP_READ)

  override def read() {
    try {
      while (true) {
        if (currentChunk == null) {
          val headerBytesRead = channel.read(headerBuffer)
          if (headerBytesRead == -1) {
            close()
            return
          }
          if (headerBuffer.remaining > 0) {
            return
          }
          headerBuffer.flip
          if (headerBuffer.remaining != MessageChunkHeader.HEADER_SIZE) {
            throw new Exception("Unexpected number of bytes (" + headerBuffer.remaining + ") in the header")
          }
          val header = MessageChunkHeader.create(headerBuffer)
          headerBuffer.clear()
          header.typ match {
            case Message.BUFFER_MESSAGE => {
              if (header.totalSize == 0) {
                if (onReceiveCallback != null) {
                  onReceiveCallback(this, Message.create(header))
                }
                currentChunk = null
                return
              } else {
                currentChunk = inbox.getChunk(header).orNull
              }
            }
            case _ => throw new Exception("Message of unknown type received")
          }
        }
        
        if (currentChunk == null) throw new Exception("No message chunk to receive data")
       
        val bytesRead = channel.read(currentChunk.buffer)
        if (bytesRead == 0) {
          return
        } else if (bytesRead == -1) {
          close()
          return
        }

        /*logDebug("Read " + bytesRead + " bytes for the buffer")*/
        
        if (currentChunk.buffer.remaining == 0) {
          /*println("Filled buffer at " + System.currentTimeMillis)*/
          val bufferMessage = inbox.getMessageForChunk(currentChunk).get
          if (bufferMessage.isCompletelyReceived) {
            bufferMessage.flip
            bufferMessage.finishTime = System.currentTimeMillis
            logDebug("Finished receiving [" + bufferMessage + "] from [" + remoteConnectionManagerId + "] in " + bufferMessage.timeTaken) 
            if (onReceiveCallback != null) {
              onReceiveCallback(this, bufferMessage)
            }
            inbox.removeMessage(bufferMessage)
          }
          currentChunk = null
        }
      }
    } catch {
      case e: Exception  => { 
        logWarning("Error reading from connection to " + remoteConnectionManagerId, e)
        callOnExceptionCallback(e)
        close()
      }
    }
  }
  
  def onReceive(callback: (Connection, Message) => Unit) {onReceiveCallback = callback}
}<|MERGE_RESOLUTION|>--- conflicted
+++ resolved
@@ -144,11 +144,6 @@
             logDebug("Finished sending [" + message + "] to [" + remoteConnectionManagerId +
               "] in "  + message.timeTaken )
           }
-<<<<<<< HEAD
-          /*logInfo("Finished sending [" + message + "] to [" + remoteConnectionManagerId + "]")*/
-          logDebug("Finished sending [" + message + "] to [" + remoteConnectionManagerId + "] in "  + message.timeTaken )
-=======
->>>>>>> f63a40fd
         }
       }
       None
